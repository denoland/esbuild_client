--- conflicted
+++ resolved
@@ -1,10 +1,6 @@
 mod common;
 use common::*;
-<<<<<<< HEAD
-use esbuild_client::{EsbuildFlagsBuilder, protocol::BuildRequest};
-=======
-use esbuild_rs::{EsbuildFlagsBuilder, OnEndArgs, OnEndResult, protocol::BuildRequest};
->>>>>>> b0ade9f6
+use esbuild_client::{EsbuildFlagsBuilder, OnEndArgs, OnEndResult, protocol::BuildRequest};
 use pretty_assertions::assert_eq;
 
 #[tokio::test]
@@ -146,13 +142,8 @@
     let plugin = esbuild_client::protocol::BuildPlugin {
         name: "counting-plugin".to_string(),
         on_start: true,
-<<<<<<< HEAD
-        on_end: false,
+        on_end: true,
         on_resolve: vec![esbuild_client::protocol::OnResolveSetupOptions {
-=======
-        on_end: true,
-        on_resolve: vec![esbuild_rs::protocol::OnResolveSetupOptions {
->>>>>>> b0ade9f6
             id: 1,
             filter: "virtual:.*".to_string(),
             namespace: "".to_string(),
